import React, { useEffect, useState, useRef, useContext } from 'react';
import {
  View,
  Text,
  StyleSheet,
  ScrollView,
  TouchableOpacity,
  SafeAreaView,
  Alert,
  Modal,
  ActivityIndicator,
  Platform,
} from 'react-native';
import { useAppDispatch, useAppSelector } from '../store';
import {
  loadChallenges,
  selectChallenge,
  startGuessingSession,
  submitGuess,
  setGuessResult,
  clearGuessResult,
  endGuessingSession,
  setLoading,
  setChallengeLoadError,
  clearChallengeLoadError,
  resetRetryCount,
} from '../store/slices/guessingGameSlice';
import { EnhancedChallenge, GuessResult } from '../types';
import { ChallengeCreationScreen } from './ChallengeCreationScreen';
import FullscreenGuessScreen from './FullscreenGuessScreen';
import { useAuth } from '../hooks/useAuth';
import { useReportAuth } from '../hooks/useReportAuth';
import AnimatedFeedback from '../shared/AnimatedFeedback';
import SimpleVideoPlayer from '../components/SimpleVideoPlayer';
import SegmentedVideoPlayer from '../components/SegmentedVideoPlayer';
import { realChallengeAPI, Challenge as BackendChallenge, resolveMediaUrl } from '../services/realChallengeAPI';
import { errorHandlingService } from '../services/errorHandlingService';
import { AuthStatusBanner } from '../components/ProtectedScreen';
import { ReportButton } from '../components/ReportButton';
import { ReportModal, ModerationReason } from '../components/ReportModal';
import { submitReport } from '../store/slices/reportingSlice';
import { ThemeContext } from '../context/ThemeContext';
<<<<<<< HEAD
import { store } from '../store';
=======
import HapticsService from '../services/HapticsService';
>>>>>>> a3498d40

// Helper function to convert backend challenge to frontend format
const convertBackendChallenge = (backendChallenge: BackendChallenge): EnhancedChallenge => {
  return {
    id: backendChallenge.challenge_id,
    creatorId: backendChallenge.creator_id,
    creatorName: backendChallenge.creator_name || `User ${backendChallenge.creator_id.slice(0, 8)}`, // Use backend name or fallback
    statements: backendChallenge.statements.map((stmt, index) => ({
      id: stmt.statement_id,
      text: `Statement ${index + 1}`, // Backend doesn't store statement text yet
      isLie: stmt.statement_type === 'lie',
      viewCount: 0, // Default values for analytics data
      guessAccuracy: 50,
      averageConfidence: 50,
    })),
    mediaData: (() => {
      // For merged videos from backend, we need to decide strategy based on individual video availability
      if (backendChallenge.is_merged_video && backendChallenge.merged_video_metadata) {
        const mergedMetadata = backendChallenge.merged_video_metadata;
        
        // Use the merged video file ID to get the signed URL
        const mergedVideoFileId = mergedMetadata.video_file_id;
        if (mergedVideoFileId) {
          // Find a statement with a signed URL for the same file ID
          const statementWithSignedUrl = backendChallenge.statements.find(stmt => 
            stmt.streaming_url && stmt.streaming_url.includes(mergedVideoFileId)
          );
          
          if (statementWithSignedUrl) {
            const mergedVideoUrl = statementWithSignedUrl.streaming_url;
            
            // Check if we have original individual video URLs that are different from merged
            const hasOriginalIndividualVideos = backendChallenge.statements.some(stmt => 
              stmt.streaming_url && !stmt.streaming_url.includes(mergedVideoFileId)
            );
            
            if (hasOriginalIndividualVideos) {
              // We have proper individual videos - create individual media entries
              console.log('🎬 INDIVIDUAL_STRATEGY: Using original individual videos (different URLs)');
              const individualMedia = backendChallenge.statements.map((stmt) => ({
                type: 'video' as const,
                streamingUrl: resolveMediaUrl(stmt.streaming_url || stmt.media_url),
                duration: (stmt.duration_seconds || 0) * 1000, // Convert to milliseconds
                mediaId: stmt.media_file_id,
                isUploaded: true,
                storageType: stmt.storage_type as any,
                cloudStorageKey: stmt.cloud_storage_key,
              }));
              
              return individualMedia;
            } else {
              // Only merged video available - create merged video entry
              // console.log('🎬 MERGED_STRATEGY: Using merged video (no individual URLs available)');
              const mergedVideo = {
                type: 'video' as const,
                streamingUrl: resolveMediaUrl(mergedVideoUrl || ''),
                duration: (mergedMetadata.total_duration || 0) * 1000, // Convert seconds to milliseconds
                mediaId: mergedVideoFileId,
                isUploaded: true,
                storageType: 'cloud' as any,
                cloudStorageKey: `challenges/${backendChallenge.challenge_id}/merged.mp4`,
                isMergedVideo: true,
                segments: (mergedMetadata.segments || []).map((segment: any, index: number) => ({
                  statementIndex: segment.statement_index || index,
                  startTime: segment.start_time > 1000 ? Math.round(segment.start_time) : Math.round((segment.start_time || 0) * 1000), // Convert seconds to milliseconds if needed
                  endTime: segment.end_time > 1000 ? Math.round(segment.end_time) : Math.round((segment.end_time || 0) * 1000), // Convert seconds to milliseconds if needed
                  duration: segment.duration > 1000 ? Math.round(segment.duration) : Math.round((segment.duration || 0) * 1000), // Convert seconds to milliseconds if needed
                  url: resolveMediaUrl(mergedVideoUrl || ''),
                })),
              };
              
              return [mergedVideo];
            }
          } else {
            console.warn('🎬 GAMESCREEN: No signed URL found for merged video file ID:', mergedVideoFileId);
          }
        }
      }

      // For individual videos (non-merged), create individual media entries
      const individualMedia = backendChallenge.statements.map((stmt) => ({
        type: 'video' as const,
        streamingUrl: resolveMediaUrl(stmt.streaming_url || stmt.media_url || ''),
        duration: (stmt.duration_seconds || 0) * 1000, // Convert to milliseconds
        mediaId: stmt.media_file_id,
        isUploaded: true,
        storageType: stmt.storage_type as any,
        cloudStorageKey: stmt.cloud_storage_key,
      }));

      // If all individual streaming URLs are identical and we have merged metadata, prefer merged strategy
      const allUrls = individualMedia.map(m => m.streamingUrl);
      const uniqueUrls = Array.from(new Set(allUrls.filter(Boolean)));

      if (uniqueUrls.length === 1 && backendChallenge.merged_video_metadata) {
        const mergedVideoUrl = uniqueUrls[0];
        console.log('🎬 MERGED_DETECTION: All individual URLs identical; converting to merged video with segments');
        
        // Add detailed logging and validation for merged video timing
        const totalDurationSeconds = backendChallenge.merged_video_metadata.total_duration || 0;
        const totalDurationMs = totalDurationSeconds * 1000;
        
        console.log('🎯 TIMING_DEBUG: Processing merged video metadata');
        console.log('🎯 TIMING_DEBUG: Total duration from backend (seconds):', totalDurationSeconds);
        console.log('🎯 TIMING_DEBUG: Total duration converted (ms):', totalDurationMs);
        
        // Validate total duration
        if (totalDurationSeconds > 90) {
          console.warn('⚠️ TIMING_WARNING: Total duration suspiciously long for video statements:', totalDurationSeconds, 'seconds');
        }
        if (totalDurationSeconds < 0.1) {
          console.warn('⚠️ TIMING_WARNING: Total duration suspiciously short for video statements:', totalDurationSeconds, 'seconds');
        }

        const segments = (backendChallenge.merged_video_metadata.segments || []).map((segment: any, index: number) => {
          const startTimeSeconds = segment.start_time || 0;
          const endTimeSeconds = segment.end_time || 0;
          const durationSeconds = segment.duration || (endTimeSeconds - startTimeSeconds) || 0;
          
          const startTimeMs = Math.round(startTimeSeconds * 1000);
          const endTimeMs = Math.round(endTimeSeconds * 1000);
          const durationMs = Math.round(durationSeconds * 1000);
          
          console.log(`🎯 TIMING_DEBUG: Segment ${index} (statement ${segment.statement_index || index}):`);
          console.log(`  Backend seconds: start=${startTimeSeconds}s, end=${endTimeSeconds}s, duration=${durationSeconds}s`);
          console.log(`  Converted ms: start=${startTimeMs}ms, end=${endTimeMs}ms, duration=${durationMs}ms`);
          
          // Validate segment timing
          if (durationSeconds > 30) {
            console.warn(`⚠️ TIMING_WARNING: Segment ${index} duration suspiciously long:`, durationSeconds, 'seconds');
          }
          if (durationSeconds < 0.5) {
            console.warn(`⚠️ TIMING_WARNING: Segment ${index} duration suspiciously short:`, durationSeconds, 'seconds');
          }
          if (startTimeSeconds < 0) {
            console.warn(`⚠️ TIMING_WARNING: Segment ${index} negative start time:`, startTimeSeconds, 'seconds');
          }
          if (endTimeSeconds <= startTimeSeconds) {
            console.warn(`⚠️ TIMING_WARNING: Segment ${index} end time not after start time:`, 'start=', startTimeSeconds, 'end=', endTimeSeconds);
          }
          
          return {
            statementIndex: segment.statement_index || index,
            startTime: startTimeMs, // Convert from seconds to milliseconds
            endTime: endTimeMs, // Convert from seconds to milliseconds  
            duration: durationMs, // Convert from seconds to milliseconds
            url: mergedVideoUrl, // Already resolved URL from uniqueUrls
          };
        });

        const mergedVideo = {
          type: 'video' as const,
          streamingUrl: mergedVideoUrl, // Already resolved URL from uniqueUrls
          duration: totalDurationMs,
          mediaId: backendChallenge.merged_video_metadata.video_file_id,
          isUploaded: true,
          storageType: 'cloud' as any,
          cloudStorageKey: `challenges/${backendChallenge.challenge_id}/merged.mp4`,
          isMergedVideo: true,
          segments: segments,
        };
        
        console.log('🎯 TIMING_DEBUG: Final merged video object:', {
          duration: mergedVideo.duration,
          segmentCount: segments.length,
          segments: segments.map((s: any) => ({ statementIndex: s.statementIndex, startTime: s.startTime, endTime: s.endTime, duration: s.duration }))
        });

        return [mergedVideo];
      }

      console.log('🎬 INDIVIDUAL_VIDEOS: Created individual videos (no merged video):', individualMedia.length);
      return individualMedia;
    })(),
    difficultyRating: 50, // Default difficulty
    averageGuessTime: 20000, // Default 20 seconds
    popularityScore: Math.min(backendChallenge.view_count * 10, 100), // Scale view count to 0-100
    emotionComplexity: 50,
    recommendationWeight: 50,
    totalGuesses: backendChallenge.guess_count,
    correctGuessRate: backendChallenge.guess_count > 0 
      ? Math.round((backendChallenge.correct_guess_count / backendChallenge.guess_count) * 100)
      : 50,
    createdAt: backendChallenge.created_at, // Keep as ISO string for Redux serialization
    lastPlayed: new Date().toISOString(), // Keep as ISO string for Redux serialization
    tags: backendChallenge.tags || [],
    isActive: backendChallenge.status === 'published',
  };
};

interface GameScreenProps {
  hideCreateButton?: boolean;
  onBack?: () => void;
  useFullscreenInterface?: boolean; // Flag to enable fullscreen interface
}

export const GameScreen: React.FC<GameScreenProps> = ({ 
  hideCreateButton = false, 
  onBack,
  useFullscreenInterface = true, // Default to new interface
}) => {
  const { colors } = useContext(ThemeContext);
  // Reduced logging - GameScreen render (enable for debugging if needed)
  // console.log('🏠 GAMESCREEN: Component rendered, hideCreateButton =', hideCreateButton);
  
  const dispatch = useAppDispatch();
  const { isAuthenticated, isGuest, triggerAuthFlow } = useAuth();
  const { handleAuthRequired, validateReportPermissions } = useReportAuth();
  const {
    availableChallenges,
    selectedChallenge,
    currentSession,
    guessSubmitted,
    guessResult,
    isLoading,
    loadError,
    retryCount,
    lastSuccessfulLoad,
    currentStreak,
  } = useAppSelector((state) => state.guessingGame);

  const [selectedStatement, setSelectedStatement] = useState<number | null>(null);
  const [showChallengeCreation, setShowChallengeCreation] = useState(false);
  const [showVideoPlayer, setShowVideoPlayer] = useState(false);
  const [isRetrying, setIsRetrying] = useState(false);
  const [showReportModal, setShowReportModal] = useState(false);
  const [reportingChallengeId, setReportingChallengeId] = useState<string | null>(null);
  const [isSubmittingReport, setIsSubmittingReport] = useState(false);
  const gameplayScrollRef = useRef<ScrollView>(null);

  const styles = getStyles(colors);

  // Debug logging for challenge creation modal state
  useEffect(() => {
    console.log('🎯 MODAL_STATE: showChallengeCreation changed to:', showChallengeCreation);
  }, [showChallengeCreation]);

  useEffect(() => {
    loadChallengesFromAPI();
  }, [dispatch]);

  // Auto-retry mechanism for retryable errors
  useEffect(() => {
    if (loadError && loadError.retryable && retryCount > 0) {
      const retryStrategy = errorHandlingService.getRetryStrategy(loadError.type, retryCount);
      
      if (retryStrategy.shouldRetry) {
        console.log(`🔄 GAME: Auto-retrying in ${retryStrategy.delay}ms (attempt ${retryCount}/${retryStrategy.maxRetries})`);
        
        const timeoutId = setTimeout(() => {
          loadChallengesFromAPI(true);
        }, retryStrategy.delay);

        return () => clearTimeout(timeoutId);
      } else {
        console.log('🚫 GAME: Max retries reached, stopping auto-retry');
      }
    }
  }, [loadError, retryCount]);

  const loadChallengesFromAPI = async (isRetry: boolean = false) => {
    try {
      // Check network status first
      const isOnline = await errorHandlingService.checkNetworkStatus();
      if (!isOnline) {
        dispatch(setChallengeLoadError({ 
          error: 'No internet connection', 
          errorType: 'network' 
        }));
        return;
      }

      if (!isRetry) {
        dispatch(setLoading(true));
        dispatch(clearChallengeLoadError());
      } else {
        setIsRetrying(true);
      }
      
      console.log('🎯 GAME: Loading challenges from backend API...');
      
      const response = await realChallengeAPI.getChallenges(0, 20);
      
      console.log('🎯 GAME: Response received:', typeof response, Array.isArray(response) ? `Array[${response.length}]` : 'Not array');
      
      // Handle direct array response from API
      if (Array.isArray(response)) {
        console.log('✅ GAME: Successfully loaded challenges:', response.length);
        
        // Convert backend challenges to frontend format
        const enhancedChallenges = response.map((challenge) => {
          return convertBackendChallenge(challenge);
        });
        
        dispatch(loadChallenges(enhancedChallenges));
      } else {
        const errorMessage = 'Invalid response format from challenges API';
        console.error('❌ GAME: Failed to load challenges:', errorMessage);
        console.error('❌ GAME: Response was:', response);
        
        const errorDetails = errorHandlingService.categorizeError(new Error(errorMessage));
        errorHandlingService.logError(errorDetails, 'GameScreen.loadChallenges');
        
        dispatch(setChallengeLoadError({ 
          error: errorMessage,
          errorType: errorDetails.type 
        }));
        
        // Fallback to empty array
        dispatch(loadChallenges([]));
      }
    } catch (err: any) {
      console.error('❌ GAME: Error loading challenges:', err);
      
      const errorDetails = errorHandlingService.categorizeError(err);
      errorHandlingService.logError(errorDetails, 'GameScreen.loadChallenges');
      
      dispatch(setChallengeLoadError({ 
        error: errorDetails.message,
        errorType: errorDetails.type 
      }));
      
      // Only fallback to empty array if it's not a retryable error
      if (!errorDetails.retryable) {
        dispatch(loadChallenges([]));
      }
    } finally {
      setIsRetrying(false);
    }
  };

  const handleSelectChallenge = (challenge: EnhancedChallenge) => {
    HapticsService.triggerImpact('light');
    console.log(`🎯 TIMING_DEBUG: Starting challenge ${challenge.id}`);
    
    // Validate timing data for the selected challenge
    if (challenge.mediaData && challenge.mediaData.length > 0) {
      const media = challenge.mediaData[0];
      console.log(`🎯 TIMING_DEBUG: Selected challenge media:`);
      console.log(`  Duration: ${media.duration}ms`);
      console.log(`  Type: ${media.type}`);
      console.log(`  Is merged: ${media.isMergedVideo}`);
      console.log(`  Has segments: ${media.segments?.length || 0}`);
      
      if (media.isMergedVideo && media.segments) {
        console.log(`🎯 TIMING_DEBUG: Selected challenge segments:`);
        media.segments.forEach((segment, segIndex) => {
          console.log(`  Segment ${segIndex}: ${segment.startTime}ms - ${segment.endTime}ms (${segment.duration}ms) for statement ${segment.statementIndex}`);
        });
      }
    }
    
    dispatch(selectChallenge(challenge));
    dispatch(startGuessingSession({
      challengeId: challenge.id,
      statements: challenge.statements,
    }));
    setSelectedStatement(null);
  };

  const handleSubmitGuess = async () => {
    if (selectedStatement === null || !currentSession) return;

    dispatch(submitGuess(selectedStatement));

    // Handle guess result with REAL API call
    try {
      // Get the statement ID that the user guessed
      const guessedStatement = currentSession.statements[selectedStatement];
      const guessedStatementId = guessedStatement?.id || `statement_${selectedStatement}`;
      
      console.log(`🎯 GAMESCREEN_API: Submitting guess to backend API`);
      console.log(`🎯 GAMESCREEN_API: Challenge ID: ${currentSession.challengeId}`);
      console.log(`🎯 GAMESCREEN_API: Guessed Statement ID: ${guessedStatementId}`);
      
      // Call real backend API
      const apiResponse = await realChallengeAPI.submitGuess(
        currentSession.challengeId,
        guessedStatementId
      );
      
      if (apiResponse.success && apiResponse.data) {
        const backendResult = apiResponse.data;
        console.log(`✅ GAMESCREEN_API_SUCCESS: Backend response:`, backendResult);
        
        // Import updateUserScore action
        const { updateUserScore } = await import('../store/slices/authSlice');
        
        // Update user score in Redux if points were earned
        if (backendResult.points_earned > 0) {
          console.log(`💰 GAMESCREEN_SCORE: User earned ${backendResult.points_earned} points`);
          
          // Get current user score and add earned points
          const currentUser = (store.getState() as any).auth.user;
          if (currentUser) {
            const newScore = (currentUser.score || 0) + backendResult.points_earned;
            dispatch(updateUserScore(newScore));
            console.log(`✅ GAMESCREEN_SCORE_UPDATED: User score updated to ${newScore}`);
          }
        }
        
        // Find the correct statement index for revealing the answer
        const correctStatement = currentSession.statements.findIndex((stmt: any) => stmt.isLie);
        
        // Create result object based on backend response
        const realResult: GuessResult = {
          sessionId: currentSession.sessionId,
          playerId: currentSession.playerId,
          challengeId: currentSession.challengeId,
          guessedStatement: selectedStatement,
          correctStatement,
          wasCorrect: backendResult.correct,
          pointsEarned: backendResult.points_earned,
          timeBonus: 0, // Backend doesn't provide time bonus yet
          accuracyBonus: 0, // Backend doesn't provide accuracy bonus yet
          streakBonus: 0, // Backend doesn't provide streak bonus yet
          totalScore: backendResult.points_earned,
          newAchievements: [], // Backend doesn't provide achievements yet
        };

        dispatch(setGuessResult(realResult));
        
      } else {
        // Handle API error - fall back to mock behavior for now
        console.error(`❌ GAMESCREEN_API_ERROR: Failed to submit guess:`, apiResponse.error);
        
        // Create fallback mock result
        const correctStatement = currentSession.statements.findIndex((stmt: any) => stmt.isLie);
        const wasCorrect = selectedStatement === correctStatement;

        const fallbackResult: GuessResult = {
          sessionId: currentSession.sessionId,
          playerId: currentSession.playerId,
          challengeId: currentSession.challengeId,
          guessedStatement: selectedStatement,
          correctStatement,
          wasCorrect,
          pointsEarned: wasCorrect ? 100 : 0,
          timeBonus: 20,
          accuracyBonus: wasCorrect ? 30 : 0,
          streakBonus: wasCorrect ? 10 : 0,
          totalScore: wasCorrect ? 160 : 0,
          newAchievements: wasCorrect ? ['first_correct_guess'] : [],
        };

        dispatch(setGuessResult(fallbackResult));
      }
      
    } catch (error) {
      console.error(`❌ GAMESCREEN_GUESS_ERROR:`, error);
      
      // Create fallback mock result on error
      const correctStatement = currentSession.statements.findIndex((stmt: any) => stmt.isLie);
      const wasCorrect = selectedStatement === correctStatement;

      const errorFallbackResult: GuessResult = {
        sessionId: currentSession.sessionId,
        playerId: currentSession.playerId,
        challengeId: currentSession.challengeId,
        guessedStatement: selectedStatement,
        correctStatement,
        wasCorrect,
        pointsEarned: wasCorrect ? 100 : 0,
        timeBonus: 20,
        accuracyBonus: wasCorrect ? 30 : 0,
        streakBonus: wasCorrect ? 10 : 0,
        totalScore: wasCorrect ? 160 : 0,
        newAchievements: wasCorrect ? ['first_correct_guess'] : [],
      };

      dispatch(setGuessResult(errorFallbackResult));
    }
  };

  const handleNewGame = () => {
    dispatch(endGuessingSession());
    setSelectedStatement(null);
    setShowVideoPlayer(false);
  };

  const handleManualRetry = () => {
    dispatch(resetRetryCount());
    loadChallengesFromAPI(false);
  };

  const handleCreateChallenge = () => {
    HapticsService.triggerImpact('medium');
    console.log('🚨🚨🚨 CREATE_CHALLENGE: BUTTON CLICKED! 🚨🚨🚨');
    console.log('🚨🚨🚨 This should definitely appear in logs if button is working 🚨🚨🚨');
    console.log('🎯 CREATE_CHALLENGE: Auth state:', { isAuthenticated, isGuest });
    console.log('🎯 CREATE_CHALLENGE: Should block?', (!isAuthenticated || isGuest));
    
    if (!isAuthenticated || isGuest) {
      console.log('🚨 CREATE_CHALLENGE: Blocking user - showing auth popup');
      Alert.alert(
        'Sign In Required',
        'Please sign in to create a challenge',
        [
          {
            text: 'Cancel',
            style: 'cancel',
          },
          {
            text: 'Sign In',
            style: 'default',
            onPress: () => {
              console.log('Navigating to sign in page...');
              triggerAuthFlow();
            },
          },
        ]
      );
      return;
    }
    
    console.log('✅ CREATE_CHALLENGE: User authenticated - proceeding to creation');
    // User is authenticated, proceed with challenge creation
    setShowChallengeCreation(true);
  };

  const handleReportChallenge = (challengeId: string) => {
    console.log('🚩 REPORT: Report button pressed for challenge:', challengeId);
    
    // Use the report auth hook to handle authentication
    handleAuthRequired(() => {
      console.log('✅ REPORT: User authenticated and can report, opening report modal');
      setReportingChallengeId(challengeId);
      setShowReportModal(true);
    });
  };

  const handleSubmitReport = async (reason: ModerationReason, details?: string) => {
    if (!reportingChallengeId) {
      console.error('🚩 REPORT: No challenge ID set for reporting');
      return;
    }

    // Validate permissions before submitting
    const canReport = await validateReportPermissions();
    if (!canReport) {
      console.error('🚩 REPORT: User does not have permission to report');
      Alert.alert(
        'Authentication Error',
        'Your session has expired. Please sign in again to report content.',
        [{ text: 'OK' }]
      );
      return;
    }

    try {
      setIsSubmittingReport(true);
      console.log('🚩 REPORT: Submitting report for challenge:', reportingChallengeId);
      
      // Use Redux action to submit report
      const result = await dispatch(submitReport({
        challengeId: reportingChallengeId,
        reason,
        details
      })).unwrap();
      
      console.log('✅ REPORT: Report submitted successfully');
      
      // Show success message
      Alert.alert(
        'Report Submitted',
        'Thank you for helping keep our community safe. Your report has been submitted for review.',
        [{ text: 'OK' }]
      );
      
      // Close modal and reset state
      setShowReportModal(false);
      setReportingChallengeId(null);
      
    } catch (error) {
      console.error('❌ REPORT: Failed to submit report:', error);
      
      // Error handling is done in the ReportModal component
      throw error;
    } finally {
      setIsSubmittingReport(false);
    }
  };

  const handleCloseReportModal = () => {
    console.log('🚩 REPORT: Closing report modal');
    setShowReportModal(false);
    setReportingChallengeId(null);
  };

  const getErrorDisplayInfo = () => {
    if (!loadError) return null;

    const errorDetails = errorHandlingService.categorizeError(new Error(loadError.message));
    const userMessage = errorHandlingService.formatErrorForUser(errorDetails);
    const retryStrategy = errorHandlingService.getRetryStrategy(loadError.type, retryCount);

    return {
      message: loadError.message,
      userMessage,
      canRetry: loadError.retryable,
      isAutoRetrying: retryStrategy.shouldRetry && retryCount > 0,
      retryCount,
      maxRetries: retryStrategy.maxRetries,
    };
  };

  const renderChallengeList = () => (
    <ScrollView style={styles.challengeList}>
      <Text style={styles.title}>
        {hideCreateButton ? 'Choose a Challenge' : 'Two Truths & a Lie'}
      </Text>
      
      {/* Create Challenge Button - only show if not hidden */}
      {!hideCreateButton && (
        <TouchableOpacity
          style={[styles.challengeCard, styles.createChallengeCard]}
          onPress={handleCreateChallenge}
        >
          <Text style={styles.createChallengeTitle}>📹 Create New Challenge</Text>
          <Text style={styles.createChallengeSubtitle}>
            Record your own two truths and a lie
          </Text>
        </TouchableOpacity>
      )}

      {/* Section title - only show when not hiding create button */}
      {!hideCreateButton && (
        <Text style={styles.sectionTitle}>Play Existing Challenges</Text>
      )}
      
      {/* Loading State */}
      {(isLoading || isRetrying) && (
        <View style={styles.loadingContainer}>
          <ActivityIndicator size="large" color={colors.primary} />
          <Text style={styles.loadingText}>
            {isRetrying ? 'Retrying...' : 'Loading challenges...'}
          </Text>
          {isRetrying && retryCount > 0 && (
            <Text style={styles.retryCountText}>
              Attempt {retryCount} of {errorHandlingService.getRetryStrategy(loadError?.type || 'unknown', retryCount).maxRetries}
            </Text>
          )}
        </View>
      )}
      
      {/* Error State */}
      {loadError && !isLoading && !isRetrying && (() => {
        const errorInfo = getErrorDisplayInfo();
        if (!errorInfo) return null;

        return (
          <View style={[styles.errorContainer, 
            loadError.type === 'network' && styles.networkErrorContainer,
            loadError.type === 'auth' && styles.authErrorContainer
          ]}>
            <Text style={styles.errorIcon}>
              {loadError.type === 'network' ? '📡' : 
               loadError.type === 'timeout' ? '⏱️' : 
               loadError.type === 'server' ? '🔧' : 
               loadError.type === 'auth' ? '🔐' : '❌'}
            </Text>
            <Text style={styles.errorTitle}>
              {loadError.type === 'network' ? 'Connection Problem' :
               loadError.type === 'timeout' ? 'Request Timeout' :
               loadError.type === 'server' ? 'Server Error' :
               loadError.type === 'auth' ? 'Authentication Required' :
               'Something Went Wrong'}
            </Text>
            <Text style={styles.errorText}>{errorInfo.userMessage}</Text>
            
            {errorInfo.isAutoRetrying && (
              <View style={styles.autoRetryContainer}>
                <ActivityIndicator size="small" color={colors.primary} />
                <Text style={styles.autoRetryText}>
                  Auto-retrying... ({errorInfo.retryCount}/{errorInfo.maxRetries})
                </Text>
              </View>
            )}
            
            {errorInfo.canRetry && !errorInfo.isAutoRetrying && (
              <TouchableOpacity 
                style={styles.retryButton} 
                onPress={handleManualRetry}
              >
                <Text style={styles.retryButtonText}>Try Again</Text>
              </TouchableOpacity>
            )}

            {lastSuccessfulLoad && (
              <Text style={styles.lastUpdateText}>
                Last updated: {new Date(lastSuccessfulLoad).toLocaleTimeString()}
              </Text>
            )}
          </View>
        );
      })()}
      
      {/* Empty State */}
      {!isLoading && !isRetrying && !loadError && availableChallenges.length === 0 && (
        <View style={styles.emptyContainer}>
          <Text style={styles.emptyText}>No challenges available</Text>
          <Text style={styles.emptySubtext}>
            Be the first to create a challenge!
          </Text>
        </View>
      )}
      
      {/* Challenge List */}
      {!isLoading && !isRetrying && availableChallenges.length > 0 && availableChallenges.map((challenge) => (
        <View key={challenge.id} style={styles.challengeCard}>
          {/* Challenge Header with Report Button */}
          <View style={styles.challengeHeader}>
            <Text style={styles.creatorName}>By {challenge.creatorName}</Text>
            <ReportButton
              challengeId={challenge.id}
              onPress={() => handleReportChallenge(challenge.id)}
              size="small"
              variant="minimal"
              style={styles.reportButton}
            />
          </View>
          
          {/* Challenge Content - Touchable area for selection */}
          <TouchableOpacity
            style={styles.challengeContent}
            onPress={() => handleSelectChallenge(challenge)}
            activeOpacity={0.7}
          >
            <Text style={styles.difficultyText}>
              Difficulty: {challenge.difficultyRating}/100
            </Text>
            <Text style={styles.statsText}>
              {challenge.totalGuesses} guesses • {challenge.correctGuessRate}% correct
            </Text>
            <Text style={styles.challengeId}>ID: {challenge.id}</Text>
          </TouchableOpacity>
        </View>
      ))}
    </ScrollView>
  );

  const renderGameplay = () => {
    const mediaData = selectedChallenge?.mediaData || [];
    
    // Check if we have a merged video with segments
    const mergedVideo = mediaData.find(media => media.isMergedVideo && media.segments);
    const hasMergedVideo = !!mergedVideo;
    
    // Get individual videos (non-merged)
    const individualVideos = mediaData.filter(media => !media.isMergedVideo);
    const hasIndividualVideos = individualVideos.length === 3; // For 3-statement challenges
    
    const hasAnyVideo = hasMergedVideo || hasIndividualVideos;

    // Debug logging
    console.log('🎥 RENDER GAMEPLAY:', {
      selectedChallengeId: selectedChallenge?.id,
      mediaDataCount: mediaData.length,
      hasMergedVideo,
      hasIndividualVideos,
      individualVideosCount: individualVideos.length,
      mergedVideoSegments: mergedVideo?.segments?.length || 0,
    });

    const floatingButtonVisible = !!currentSession && !guessSubmitted && selectedStatement !== null;
    const dynamicBottomPadding = bottomPadding + (floatingButtonVisible ? 88 : 0);

    return (
      <ScrollView 
        ref={gameplayScrollRef}
        style={[styles.gameplayContainer, { paddingBottom: dynamicBottomPadding }]}
      > 
        <Text style={styles.title}>Which statement is the lie?</Text>
        <Text style={styles.subtitle}>By {selectedChallenge?.creatorName}</Text>
        
        {/* Video Player Toggle */}
        {hasAnyVideo && (
          <TouchableOpacity
            style={styles.videoToggleButton}
            onPress={() => setShowVideoPlayer(!showVideoPlayer)}
          >
            <Text style={styles.videoToggleText}>
              {showVideoPlayer ? '📝 Hide Video' : '🎥 Watch Statements'}
            </Text>
          </TouchableOpacity>
        )}

        {/* Video Player - Merged Video with Segments */}
        {showVideoPlayer && hasMergedVideo && mergedVideo && (
          <View style={styles.videoPlayerContainer}>
            <SegmentedVideoPlayer
              key={`merged-video-${mergedVideo.mediaId}`}
              mergedVideo={mergedVideo}
              segments={mergedVideo.segments || []}
              statementTexts={currentSession?.statements.map((stmt: any) => stmt.text) || []}
              onSegmentSelect={(segmentIndex: number) => {
                console.log(`🎬 GAMESCREEN: Selected merged video segment ${segmentIndex}`);
              }}
              autoPlay={false}
            />
          </View>
        )}

        {/* Video Player - Individual Videos */}
        {showVideoPlayer && !hasMergedVideo && hasIndividualVideos && (
          <View style={styles.videoPlayerContainer}>
            <SimpleVideoPlayer
              key={`individual-videos-${individualVideos.map(v => v.mediaId).join('-')}`}
              individualVideos={individualVideos}
              statementTexts={currentSession?.statements.map((stmt: any) => stmt.text) || []}
              onSegmentSelect={(segmentIndex: number) => {
                console.log(`🎬 GAMESCREEN: Selected individual video segment ${segmentIndex}`);
                console.log(`🎬 GAMESCREEN: Individual videos:`, individualVideos.map(v => v.streamingUrl));
              }}
            />
          </View>
        )}
        
        {/* Statement Selection */}
        <View style={styles.statementsSection}>
          <Text style={styles.gameplaySectionTitle}>
            {showVideoPlayer 
              ? 'Make Your Guess:' 
              : hasAnyVideo 
                ? 'Select a statement to judge (video will auto-play):' 
                : 'Read the statements and make your guess:'
            }
          </Text>
          
          {currentSession?.statements.map((statement: any, index: number) => (
            <TouchableOpacity
              key={statement.id}
              style={[
                styles.statementCard,
                selectedStatement === index && styles.selectedStatement,
              ]}
              onPress={() => {
                if (!guessSubmitted) {
                  setSelectedStatement(index);
                  // Automatically open video player when a statement is selected for guessing
                  if (hasAnyVideo && !showVideoPlayer) {
                    setShowVideoPlayer(true);
                    // Scroll to the video player after a short delay to let it render
                    setTimeout(() => {
                      gameplayScrollRef.current?.scrollTo({ y: 0, animated: true });
                    }, 100);
                  }
                }
              }}
              disabled={guessSubmitted}
            >
              <Text style={styles.statementNumber}>Statement {index + 1}</Text>
              <Text style={styles.statementText}>{statement.text}</Text>
            </TouchableOpacity>
          ))}
        </View>

  {/* submit button removed from scroll content; floating button rendered outside ScrollView */}

        {guessResult && (
          <View style={styles.resultContainer}>
            <Text style={[styles.resultText, guessResult.wasCorrect ? styles.correct : styles.incorrect]}>
              {guessResult.wasCorrect ? '🎉 Correct!' : '🤔 Not quite!'}
            </Text>
            <Text style={styles.scoreText}>Score: +{guessResult.totalScore} points</Text>
            <Text style={styles.explanationText}>
              The lie was: "{currentSession?.statements[guessResult.correctStatement].text}"
            </Text>
            <TouchableOpacity style={styles.newGameButton} onPress={handleNewGame}>
              <Text style={styles.newGameButtonText}>Play Again</Text>
            </TouchableOpacity>
          </View>
        )}
  {/* Dead white space at bottom to avoid content being hidden by floating button */}
  <View style={styles.bottomSpacer} />
      </ScrollView>
    );
  };

  // Check if we should use fullscreen interface for current challenge
  const shouldUseFullscreenInterface = useFullscreenInterface && currentSession && selectedChallenge;

  return (
    <>
      {/* Use fullscreen interface when enabled */}
      {shouldUseFullscreenInterface ? (
        <FullscreenGuessScreen
          challenge={selectedChallenge}
          onBack={() => {
            // Return to challenge browser instead of home screen
            console.log('Returning to challenge browser');
            handleNewGame();
          }}
          onComplete={() => {
            console.log('Fullscreen challenge completed');
            // Return to challenge browser instead of home screen
            handleNewGame();
          }}
          onRefreshChallenges={() => {
            console.log('🔄 REFRESH: Refreshing challenges after completion');
            loadChallengesFromAPI();
          }}
        />
      ) : (
        /* Traditional interface with header and layout */
        <SafeAreaView style={styles.container}>
          <AuthStatusBanner
            showForGuests={true}
            guestMessage="Sign in to save your game progress"
            onAuthAction={() => {
              // Navigate back to trigger auth flow
              if (onBack) onBack();
            }}
          />
          
          <View style={styles.header}>
            <TouchableOpacity onPress={currentSession ? handleNewGame : onBack}>
              <Text style={styles.backButton}>← Back</Text>
            </TouchableOpacity>
            <Text style={styles.headerTitle}>Guess Challenge</Text>
            <View style={styles.headerSpacer} />
          </View>
          
          {!currentSession ? renderChallengeList() : renderGameplay()}
          
          {/* Challenge Creation Modal */}
          <Modal
            visible={showChallengeCreation}
            animationType="slide"
            presentationStyle="fullScreen"
          >
            <ChallengeCreationScreen
              onComplete={() => {
                setShowChallengeCreation(false);
                Alert.alert(
                  'Challenge Created!',
                  'Your challenge is now available for others to play.',
                  [{ 
                    text: 'OK', 
                    style: 'default',
                    onPress: () => {
                      // Refresh the challenge list to show the new challenge
                      loadChallengesFromAPI();
                    }
                  }]
                );
              }}
              onCancel={() => setShowChallengeCreation(false)}
            />
          </Modal>

          {/* Report Modal */}
          {reportingChallengeId && (
            <ReportModal
              visible={showReportModal}
              onClose={handleCloseReportModal}
              onSubmit={handleSubmitReport}
              isSubmitting={isSubmittingReport}
            />
          )}

          {/* Animated Feedback */}
          {guessResult && (
            <AnimatedFeedback
              result={guessResult}
              currentStreak={currentStreak}
              showStreakAnimation={currentStreak > 1}
              onAnimationComplete={() => {
                console.log('✅ Animation completed, clearing result');
                dispatch(clearGuessResult());
              }}
            />
          )}

          {/* Floating submit button: visible during an active session when a statement is selected and no guess submitted */}
          <FloatingSubmitButton
            visible={!!currentSession && !guessSubmitted && selectedStatement !== null}
            onPress={handleSubmitGuess}
            text="Submit Guess"
            styles={styles}
          />
        </SafeAreaView>
      )}
    </>
  );
};

// Floating submit button appears above system UI and is device-agnostic
const FloatingSubmitButton: React.FC<{ 
  visible: boolean; 
  onPress: () => void; 
  text: string; 
  styles: any 
}> = ({ visible, onPress, text, styles }) => {
  if (!visible) return null;
  return (
    <TouchableOpacity
      style={styles.floatingSubmitButton}
      onPress={onPress}
      accessibilityLabel="Submit Guess"
      testID="submit-guess-button"
    >
      <Text style={styles.floatingSubmitButtonText}>{text}</Text>
    </TouchableOpacity>
  );
};

// Platform-aware bottom padding so buttons aren't hidden behind system UI (Android nav bar)
const bottomPadding = Platform.OS === 'android' ? 96 : 20;

const getStyles = (colors: any) => StyleSheet.create({
  container: {
    flex: 1,
    backgroundColor: colors.background,
  },
  header: {
    flexDirection: 'row',
    justifyContent: 'space-between',
    alignItems: 'center',
    padding: 20,
    backgroundColor: colors.primary,
  },
  headerTitle: {
    fontSize: 24,
    fontWeight: 'bold',
    color: colors.headerText,
    flex: 1,
    textAlign: 'center',
  },
  backButton: {
    fontSize: 16,
    color: colors.headerText,
  },
  title: {
    fontSize: 24,
    fontWeight: 'bold',
    textAlign: 'center',
    marginVertical: 20,
    color: colors.text,
  },
  subtitle: {
    fontSize: 16,
    textAlign: 'center',
    marginBottom: 20,
    color: colors.text,
    opacity: 0.8,
  },
  challengeList: {
    flex: 1,
    padding: 20,
  },
  challengeCard: {
    backgroundColor: colors.card,
    marginVertical: 10,
    borderRadius: 10,
    shadowColor: '#000',
    shadowOffset: { width: 0, height: 2 },
    shadowOpacity: 0.1,
    shadowRadius: 4,
    elevation: 3,
    overflow: 'hidden',
  },
  challengeHeader: {
    flexDirection: 'row',
    justifyContent: 'space-between',
    alignItems: 'center',
    paddingHorizontal: 20,
    paddingTop: 16,
    paddingBottom: 8,
  },
  challengeContent: {
    paddingHorizontal: 20,
    paddingBottom: 16,
  },
  reportButton: {
    marginLeft: 8,
  },
  createChallengeCard: {
    backgroundColor: colors.createChallengeCardBackground,
    borderColor: colors.createChallengeCardBorder,
    borderWidth: 2,
  },
  createChallengeTitle: {
    fontSize: 20,
    fontWeight: 'bold',
    color: colors.createChallengeCardText,
    textAlign: 'center',
  },
  createChallengeSubtitle: {
    fontSize: 14,
    color: colors.createChallengeCardText,
    textAlign: 'center',
    marginTop: 5,
  },
  sectionTitle: {
    fontSize: 18,
    fontWeight: 'bold',
    color: colors.text,
    marginTop: 20,
    marginBottom: 10,
    textAlign: 'center',
  },
  creatorName: {
    fontSize: 18,
    fontWeight: 'bold',
    color: colors.text,
  },
  difficultyText: {
    fontSize: 14,
    color: colors.text,
    opacity: 0.7,
    marginTop: 5,
  },
  statsText: {
    fontSize: 12,
    color: colors.placeholder,
    marginTop: 5,
  },
  gameplayContainer: {
    flex: 1,
    padding: 20,
    paddingBottom: bottomPadding,
  },
  statementCard: {
    backgroundColor: colors.card,
    padding: 20,
    marginVertical: 10,
    borderRadius: 10,
    borderWidth: 2,
    borderColor: 'transparent',
    shadowColor: '#000',
    shadowOffset: { width: 0, height: 2 },
    shadowOpacity: 0.1,
    shadowRadius: 4,
    elevation: 3,
  },
  selectedStatement: {
    borderColor: colors.primary,
    backgroundColor: colors.selectedCard,
  },
  statementText: {
    fontSize: 16,
    color: colors.text,
    textAlign: 'center',
  },
  submitButton: {
    backgroundColor: colors.primary,
    padding: 15,
    borderRadius: 10,
    marginTop: 20,
  },
  submitButtonText: {
    color: colors.card,
    fontSize: 18,
    fontWeight: 'bold',
    textAlign: 'center',
  },
  resultContainer: {
    backgroundColor: colors.card,
    padding: 20,
    marginTop: 20,
    borderRadius: 10,
    alignItems: 'center',
  },
  resultText: {
    fontSize: 24,
    fontWeight: 'bold',
    marginBottom: 10,
  },
  correct: {
    color: colors.success,
  },
  incorrect: {
    color: colors.incorrect,
  },
  scoreText: {
    fontSize: 18,
    color: colors.text,
    marginBottom: 10,
  },
  explanationText: {
    fontSize: 14,
    color: colors.text,
    opacity: 0.8,
    textAlign: 'center',
    marginBottom: 20,
  },
  newGameButton: {
    backgroundColor: colors.primary,
    padding: 15,
    borderRadius: 10,
  },
  newGameButtonText: {
    color: colors.card,
    fontSize: 16,
    fontWeight: 'bold',
  },
  videoToggleButton: {
    backgroundColor: colors.primary,
    padding: 12,
    borderRadius: 8,
    marginBottom: 16,
    alignItems: 'center',
  },
  videoToggleText: {
    color: colors.card,
    fontSize: 16,
    fontWeight: '600',
  },
  videoPlayerContainer: {
    backgroundColor: colors.videoPlayerBackground,
    borderRadius: 12,
    marginBottom: 20,
    marginHorizontal: 8,
    padding: 8,
    shadowColor: '#000',
    shadowOffset: { width: 0, height: 2 },
    shadowOpacity: 0.1,
    shadowRadius: 4,
    elevation: 3,
  },
  statementsSection: {
    marginBottom: 20,
  },
  gameplaySectionTitle: {
    fontSize: 18,
    fontWeight: '600',
    color: colors.text,
    marginBottom: 12,
    textAlign: 'center',
  },
  statementNumber: {
    fontSize: 14,
    fontWeight: '600',
    color: colors.primary,
    marginBottom: 4,
  },
  loadingContainer: {
    alignItems: 'center',
    padding: 40,
  },
  loadingText: {
    fontSize: 16,
    color: colors.text,
    opacity: 0.8,
    marginTop: 10,
  },
  retryCountText: {
    fontSize: 12,
    color: colors.placeholder,
    marginTop: 5,
  },
  errorContainer: {
    alignItems: 'center',
    padding: 20,
    backgroundColor: colors.errorBackground,
    borderRadius: 10,
    marginVertical: 10,
    borderWidth: 1,
    borderColor: colors.errorBorder,
  },
  networkErrorContainer: {
    backgroundColor: colors.networkErrorBackground,
    borderColor: colors.networkErrorBorder,
  },
  authErrorContainer: {
    backgroundColor: colors.authErrorBackground,
    borderColor: colors.authErrorBorder,
  },
  errorIcon: {
    fontSize: 32,
    marginBottom: 8,
  },
  errorTitle: {
    fontSize: 18,
    fontWeight: '600',
    color: colors.text,
    marginBottom: 8,
    textAlign: 'center',
  },
  errorText: {
    fontSize: 14,
    color: colors.text,
    opacity: 0.8,
    textAlign: 'center',
    marginBottom: 15,
    lineHeight: 20,
  },
  autoRetryContainer: {
    flexDirection: 'row',
    alignItems: 'center',
    marginBottom: 15,
  },
  autoRetryText: {
    fontSize: 12,
    color: colors.primary,
    marginLeft: 8,
  },
  retryButton: {
    backgroundColor: colors.primary,
    paddingHorizontal: 20,
    paddingVertical: 10,
    borderRadius: 8,
  },
  retryButtonText: {
    color: colors.card,
    fontSize: 14,
    fontWeight: '600',
  },
  lastUpdateText: {
    fontSize: 10,
    color: colors.placeholder,
    marginTop: 8,
    textAlign: 'center',
  },
  emptyContainer: {
    alignItems: 'center',
    padding: 40,
  },
  emptyText: {
    fontSize: 18,
    fontWeight: '600',
    color: colors.text,
    textAlign: 'center',
  },
  emptySubtext: {
    fontSize: 14,
    color: colors.text,
    opacity: 0.8,
    textAlign: 'center',
    marginTop: 8,
  },
  challengeId: {
    fontSize: 10,
    color: colors.placeholder,
    marginTop: 5,
    fontFamily: 'monospace',
  },
  debugText: {
    fontSize: 12,
    color: colors.text,
    marginBottom: 5,
    fontFamily: 'monospace',
  },
  individualVideoContainer: {
    marginBottom: 20,
    padding: 15,
    backgroundColor: colors.card,
    borderRadius: 8,
    borderWidth: 1,
    borderColor: colors.border,
  },
  videoLabel: {
    fontSize: 16,
    fontWeight: 'bold',
    color: colors.text,
    marginBottom: 10,
    textAlign: 'center',
  },
  floatingSubmitButton: {
    position: 'absolute',
    left: 20,
    right: 20,
    bottom: Platform.OS === 'android' ? 24 : 34,
    backgroundColor: colors.primary,
    padding: 16,
    borderRadius: 12,
    alignItems: 'center',
    justifyContent: 'center',
    elevation: 6,
    shadowColor: '#000',
    shadowOffset: { width: 0, height: 3 },
    shadowOpacity: 0.2,
    shadowRadius: 4,
  },
  floatingSubmitButtonText: {
    color: colors.card,
    fontSize: 18,
    fontWeight: 'bold',
  },
  bottomSpacer: {
    height: 120,
    backgroundColor: colors.card,
    width: '100%',
  },
  headerSpacer: {
    width: 60, // Match the approximate width of the back button for centering
  },
});<|MERGE_RESOLUTION|>--- conflicted
+++ resolved
@@ -40,11 +40,8 @@
 import { ReportModal, ModerationReason } from '../components/ReportModal';
 import { submitReport } from '../store/slices/reportingSlice';
 import { ThemeContext } from '../context/ThemeContext';
-<<<<<<< HEAD
 import { store } from '../store';
-=======
 import HapticsService from '../services/HapticsService';
->>>>>>> a3498d40
 
 // Helper function to convert backend challenge to frontend format
 const convertBackendChallenge = (backendChallenge: BackendChallenge): EnhancedChallenge => {
